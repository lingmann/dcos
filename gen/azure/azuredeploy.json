{
  "$schema": "http://schema.management.azure.com/schemas/2015-01-01/deploymentTemplate.json#",
  "contentVersion": "1.0.0.0",
  "metadata": {
    "eula": "http://docs.mesosphere.com/community-edition-eula/"
  },
  "parameters": {
    "sshKeyData": {
      "type": "string",
      "metadata": {
        "Description": "Public key for SSH authentication"
      },
      "defaultValue": "ssh-rsa AAAAB3NzaC1yc2EAAAADAQABAAABAQDmg2uuk5tta2sC//1uPYkRIRnekIEj7hA+oElyJgUNPQhzAIC7aspnYa/ChI/o6pEk4LdacXL2rW6twg8Dnd+n+AUpNfFOWe5yG8oTGhBVpvhr9c0NYgbTCzAEJaFHBeA8JfjpXpwDzDIsSa0wY3dfsu3BATReOVh9J9L9gEr3uj076avbXase/C6IYZndWwZbPXnTUEQiDsdh6kWWp2yuRJ2WVqnImvBk15bZBGI7EhadPuai87ZziG1A/6k2dgRV3nOQXPrUAwrdVG6vLig8k8lHnmpMs/QAqHQD+7BnnlUicMSJutvPB0SbeNVT0yY1eRc62NdFqu7e+w9VrcGh"
    },
    "authorizedSubnet": {
      "type": "string",
      "metadata": {
        "Description": "Subnet allowed to talk to masters"
      },
      "defaultValue": "0.0.0.0/0"
    },
    "region": {
      "type": "string",
      "defaultValue": "West US",
      "allowedValues": [
        "East US",
        "West US",
        "West Europe",
        "East Asia",
        "Southeast Asia"
      ]
    },
    "numberOfMasters": {
      "type": "int",
      "metadata": {
        "Description": "Number of Master nodes"
      },
      "defaultValue": 1,
      "allowedValues": [
        1,
        3,
        5,
        7
      ]
    },
    "numberOfPrivateSlaves": {
      "type": "int",
      "metadata": {
        "Description": "Number of Private Slave nodes"
      },
      "defaultValue": 5,
      "allowedValues": [ 1, 2, 3, 4, 5, 6, 7, 8, 9, 10, 11, 12, 13, 14, 15, 16, 17, 18, 19, 20, 21, 22, 23, 24, 25, 26, 27, 28, 29, 30, 31, 32, 33, 34, 35, 36, 37, 38, 39, 40 ]
    },
<<<<<<< HEAD
    "numberOfPublicSlaves": {
      "type": "int",
      "metadata": {
        "Description": "Number of Public Slave nodes"
      },
      "defaultValue": 1,
=======
    "vmsPerStorageAccount": {
      "type": "int",
      "metadata": {
        "Description": "Number of VMs per Storage Account"
      },
      "defaultValue": 10,
>>>>>>> c4e58160
      "allowedValues": [ 1, 2, 3, 4, 5, 6, 7, 8, 9, 10, 11, 12, 13, 14, 15, 16, 17, 18, 19, 20, 21, 22, 23, 24, 25, 26, 27, 28, 29, 30, 31, 32, 33, 34, 35, 36, 37, 38, 39, 40 ]
    }
  },
  "variables": {
    "adminUsername": "core",
    "uniqueName": "[resourceGroup().name]",
    "storageAccountName": "[concat(variables('uniqueName'), 'dcsan')]",
    "virtualNetworkName": "[concat(variables('uniqueName'), 'dcvn')]",
    "masterSecurityGroupName": "[concat(variables('uniqueName'), 'mstrsg')]",
    "slavePublicSecurityGroupName": "[concat(variables('uniqueName'), 'spubsg')]",
    "slavePrivateSecurityGroupName": "[concat(variables('uniqueName'), 'sprisg')]",
    "vnetID": "[resourceId('Microsoft.Network/virtualNetworks',variables('virtualNetworkName'))]",
    "sshKeyPath": "[concat('/home/',variables('adminUsername'),'/.ssh/authorized_keys')]",
    "publicSubnetName": "PublicSubnet",
    "publicSubnetRef": "[concat(variables('vnetID'),'/subnets/',variables('publicSubnetName'))]",
    "publicSubnetPrefix": "10.0.4.0/22",
    "privateSubnetName": "PrivateSubnet",
    "privateSubnetRef": "[concat(variables('vnetID'),'/subnets/',variables('privateSubnetName'))]",
    "privateSubnetPrefix": "10.0.0.0/22",
    "addressPrefix": "10.0.0.0/16",
    "vmSize": "Standard_A5",
    "coreosVersion": "766.4.0",
    "internalMasterLoadBalancerName": "internalMasterLoadBalancer",
    "internalMasterLoadBalancerID": "[resourceId('Microsoft.Network/loadBalancers',variables('internalMasterLoadBalancerName'))]",
    "storageAccountsCount": "[add(div(parameters('numberOfPrivateSlaves'),parameters('vmsPerStorageAccount')),mod(add(mod(parameters('numberOfPrivateSlaves'), parameters('vmsPerStorageAccount')),2), add(mod(parameters('numberOfPrivateSlaves'), parameters('vmsPerStorageAccount')),1)))]",
    "storageAccountType": "Standard_LRS",
    "storageAccountPrefix": [
        "0","6","c","i","o","u","1","7","d","j","p","v",
        "2","8","e","k","q","w","3","9","f","l","r","x",
        "4","a","g","m","s","y","5","b","h","n","t","z"
    ],
    "storageAccountPrefixCount": "[length(variables('storageAccountPrefix'))]"
  },
  "resources": [
    {
       "apiVersion": "2015-05-01-preview",
       "location": "[parameters('region')]",
       "name": "[variables('storageAccountName')]",
       "properties": {
          "accountType": "[variables('storageAccountType')]"
       },
       "type": "Microsoft.Storage/storageAccounts"
    },
    {
      "apiVersion": "2015-05-01-preview",
      "copy": {
        "name": "vmLoopNode",
        "count": "[variables('storageAccountsCount')]"
      },
      "location": "[parameters('region')]",
      "name": "[concat(variables('storageAccountPrefix')[div(copyIndex(),variables('storageAccountPrefixCount'))],variables('uniqueName'),variables('storageAccountPrefix')[mod(copyIndex(),variables('storageAccountsCount'))])]",
      "properties": {
        "accountType": "[variables('storageAccountType')]"
      },
      "type": "Microsoft.Storage/storageAccounts"
    },
    {
      "apiVersion": "2015-06-15",
      "type": "Microsoft.Compute/availabilitySets",
      "name": "masters",
      "location": "[parameters('region')]",
      "properties": {}
    },
    {
      "apiVersion": "2015-06-15",
      "type": "Microsoft.Network/networkSecurityGroups",
      "name": "[variables('slavePublicSecurityGroupName')]",
      "location": "[parameters('region')]",
      "properties": {
        "securityRules": [
          {
            "name": "Allow_Azure_Management",
            "properties": {
              "description": "Allow Azure Internal Management Traffic",
              "protocol": "*",
              "sourcePortRange": "*",
              "destinationPortRange": "*",
              "sourceAddressPrefix": "168.63.129.16/32",
              "destinationAddressPrefix": "*",
              "access": "Allow",
              "priority": 100,
              "direction": "Inbound"
            }
          },
          {
            "name": "Block_SSH",
            "properties": {
              "description": "Block access to SSH to Public Slaves",
              "protocol": "*",
              "sourcePortRange": "*",
              "destinationPortRange": "22",
              "sourceAddressPrefix": "Internet",
              "destinationAddressPrefix": "*",
              "access": "Deny",
              "priority": 200,
              "direction": "Inbound"
            }
          },
          {
            "name": "Block_Mesos_Agent",
            "properties": {
              "description": "Block access to Mesos Slave process to Public Slaves",
              "protocol": "*",
              "sourcePortRange": "*",
              "destinationPortRange": "5051",
              "sourceAddressPrefix": "Internet",
              "destinationAddressPrefix": "*",
              "access": "Deny",
              "priority": 300,
              "direction": "Inbound"
            }
          },
          {
            "name": "Allow_Internet",
            "properties": {
              "description": "Allow Internet traffic to Public Slave Agents",
              "protocol": "*",
              "sourcePortRange": "*",
              "destinationPortRange": "*",
              "sourceAddressPrefix": "Internet",
              "destinationAddressPrefix": "*",
              "access": "Allow",
              "priority": 400,
              "direction": "Inbound"
            }
          }
        ]
      }
    },
    {
      "apiVersion": "2015-06-15",
      "type": "Microsoft.Network/networkSecurityGroups",
      "name": "[variables('slavePrivateSecurityGroupName')]",
      "location": "[parameters('region')]",
      "properties": {
        "securityRules": [
          {
            "name": "Allow_Azure_Management",
            "properties": {
              "description": "Allow Azure Internal Management Traffic",
              "protocol": "*",
              "sourcePortRange": "*",
              "destinationPortRange": "*",
              "sourceAddressPrefix": "168.63.129.16/32",
              "destinationAddressPrefix": "*",
              "access": "Allow",
              "priority": 100,
              "direction": "Inbound"
            }
          }
        ]
      }
    },
    {
      "apiVersion": "2015-06-15",
      "type": "Microsoft.Network/networkSecurityGroups",
      "name": "[variables('masterSecurityGroupName')]",
      "location": "[parameters('region')]",
      "properties": {
        "securityRules": [
          {
            "name": "Allow_Azure_Management",
            "properties": {
              "description": "Allow Azure Internal Management Traffic",
              "protocol": "*",
              "sourcePortRange": "*",
              "destinationPortRange": "*",
              "sourceAddressPrefix": "168.63.129.16/32",
              "destinationAddressPrefix": "*",
              "access": "Allow",
              "priority": 100,
              "direction": "Inbound"
            }
          },
          {
            "name": "Allow_Subnet",
            "properties": {
              "description": "Allow Subnet",
              "protocol": "*",
              "sourcePortRange": "*",
              "destinationPortRange": "*",
              "sourceAddressPrefix": "[parameters('authorizedSubnet')]",
              "destinationAddressPrefix": "*",
              "access": "Allow",
              "priority": 200,
              "direction": "Inbound"
            }
          }
        ]
      }
    },
    {
      "apiVersion": "2015-06-15",
      "type": "Microsoft.Network/virtualNetworks",
      "name": "[variables('virtualNetworkName')]",
      "location": "[parameters('region')]",
      "properties": {
        "addressSpace": {
          "addressPrefixes": [
            "[variables('addressPrefix')]"
          ]
        },
        "subnets": [
          {
            "name": "[variables('privateSubnetName')]",
            "properties": {
              "addressPrefix": "[variables('privateSubnetPrefix')]"
            }
          },
          {
            "name": "[variables('publicSubnetName')]",
            "properties": {
              "addressPrefix": "[variables('publicSubnetPrefix')]"
            }
          }
        ]
      }
    },
    {
      "type": "Microsoft.Network/publicIPAddresses",
      "name": "[concat('slavePublicIP', copyindex())]",
      "copy": {
        "name": "ipLoop",
        "count": "[parameters('numberOfPublicSlaves')]"
      },
      "location": "[parameters('region')]",
      "apiVersion": "2015-06-15",
      "properties": {
        "publicIPAllocationMethod": "Dynamic",
        "dnsSettings": {
          "domainNameLabel": "[concat('slavepublic', copyindex(), '-', variables('uniqueName'))]"
        }
      }
    },
    {
      "apiVersion": "2015-06-15",
      "type": "Microsoft.Network/networkInterfaces",
      "name": "[concat('slavePublicNic', copyindex())]",
      "location": "[parameters('region')]",
      "copy": {
        "name": "slavePublicNicLoop",
        "count": "[parameters('numberOfPublicSlaves')]"
      },
      "dependsOn": [
        "[concat('Microsoft.Network/virtualNetworks/', variables('virtualNetworkName'))]",
        "[concat('Microsoft.Network/networkSecurityGroups/', variables('slavePublicSecurityGroupName'))]"
      ],
      "properties": {
        "ipConfigurations": [
          {
            "name": "ipconfig1",
            "properties": {
              "privateIPAllocationMethod": "Dynamic",
              "publicIPAddress": {
                "id": "[resourceId('Microsoft.Network/publicIpAddresses', concat('slavePublicIP', copyindex()))]"
              },
              "subnet": {
                "id": "[variables('publicSubnetRef')]"
              }
            }
          }
        ],
        "networkSecurityGroup": {
          "id": "[resourceId('Microsoft.Network/networkSecurityGroups', variables('slavePublicSecurityGroupName'))]"
        }
      }
    },
    {
      "apiVersion": "2015-06-15",
      "type": "Microsoft.Compute/virtualMachines",
      "name": "[concat('slavePublic', copyindex())]",
      "location": "[parameters('region')]",
      "copy": {
        "name": "slavePublicVMLoop",
        "count": "[parameters('numberOfPublicSlaves')]"
      },
      "dependsOn": [
<<<<<<< HEAD
        "[concat('Microsoft.Network/networkInterfaces/', 'slavePublicNic', copyindex())]",
        "[concat('Microsoft.Storage/storageAccounts/', variables('storageAccountName'))]"
=======
        "[concat('Microsoft.Network/networkInterfaces/', 'slaveNodeNic', copyindex())]",
        "[concat('Microsoft.Storage/storageAccounts/',variables('storageAccountPrefix')[div(copyIndex(),variables('storageAccountPrefixCount'))],variables('uniqueName'),variables('storageAccountPrefix')[mod(copyIndex(),variables('storageAccountsCount'))])]"
>>>>>>> c4e58160
      ],
      "properties": {
        "hardwareProfile": {
          "vmSize": "[variables('vmSize')]"
        },
        "osProfile": {
          "computername": "[concat('slavepublic', copyIndex())]",
          "adminUsername": "[variables('adminUsername')]",
          "customData": {{ slave_public_cloud_config }},
          "linuxConfiguration": {
            "disablePasswordAuthentication": "true",
            "ssh": {
              "publicKeys": [
                {
                  "path": "[variables('sshKeyPath')]",
                  "keyData": "[parameters('sshKeyData')]"
                }
              ]
            }
          }
        },
        "storageProfile": {
          "imageReference": {
            "publisher": "CoreOS",
            "offer": "CoreOS",
            "sku": "stable",
            "version": "[variables('coreosVersion')]"
          },
          "osDisk": {
            "name": "[concat('slavePublicVhd', copyindex())]",
            "vhd": {
              "uri": "[concat('http://',variables('storageAccountName'),'.blob.core.windows.net/vhds/','slavePublicVhd', copyindex(),'.vhd')]"
            },
            "caching": "ReadWrite",
            "createOption": "FromImage"
          }
        },
        "networkProfile": {
          "networkInterfaces": [
            {
              "id": "[resourceId('Microsoft.Network/networkInterfaces',concat('slavePublicNic', copyindex()))]"
            }
          ]
        }
      }
    },
    {
      "apiVersion": "2015-06-15",
      "type": "microsoft.network/networkinterfaces",
      "name": "[concat('slaveprivatenic', copyindex())]",
      "location": "[parameters('region')]",
      "copy": {
        "name": "slaveprivatenicloop",
        "count": "[parameters('numberofprivateslaves')]"
      },
      "dependson": [
        "[concat('microsoft.network/virtualNetworks/', variables('virtualnetworkname'))]",
        "[concat('microsoft.network/networkSecurityGroups/', variables('slavePrivateSecurityGroupName'))]"
      ],
      "properties": {
        "ipconfigurations": [
          {
            "name": "ipconfig1",
            "properties": {
              "privateipallocationmethod": "dynamic",
              "subnet": {
                "id": "[variables('privatesubnetref')]"
              }
            }
          }
        ],
        "networksecuritygroup": {
          "id": "[resourceid('microsoft.network/networkSecurityGroups', variables('slavePrivateSecurityGroupName'))]"
        }
      }
    },
    {
      "apiversion": "2015-06-15",
      "type": "microsoft.compute/virtualmachines",
      "name": "[concat('slavePrivate', copyindex())]",
      "location": "[parameters('region')]",
      "copy": {
        "name": "slaveprivatevmloop",
        "count": "[parameters('numberofprivateslaves')]"
      },
      "dependson": [
        "[concat('microsoft.network/networkInterfaces/', 'slavePrivateNic', copyindex())]",
        "[concat('Microsoft.Storage/storageAccounts/', variables('storageAccountName'))]"
      ],
      "properties": {
        "hardwareProfile": {
          "vmSize": "[variables('vmSize')]"
        },
        "osProfile": {
          "computername": "[concat('slaveprivate', copyIndex())]",
          "adminUsername": "[variables('adminUsername')]",
          "customData": {{ slave_cloud_config }},
          "linuxConfiguration": {
            "disablePasswordAuthentication": "true",
            "ssh": {
              "publicKeys": [
                {
                  "path": "[variables('sshKeyPath')]",
                  "keyData": "[parameters('sshKeyData')]"
                }
              ]
            }
          }
        },
        "storageProfile": {
          "imageReference": {
            "publisher": "CoreOS",
            "offer": "CoreOS",
            "sku": "stable",
            "version": "[variables('coreosVersion')]"
          },
          "osDisk": {
            "name": "[concat('slavePrivateVhd', copyindex())]",
            "vhd": {
<<<<<<< HEAD
              "uri": "[concat('http://',variables('storageAccountName'),'.blob.core.windows.net/vhds/','slavePrivateVhd', copyindex(),'.vhd')]"
=======
              "uri": "[concat('http://',variables('storageAccountPrefix')[div(copyIndex(),variables('storageAccountPrefixCount'))],variables('uniqueName'),variables('storageAccountPrefix')[mod(copyIndex(),variables('storageAccountsCount'))],'.blob.core.windows.net/vhds/','slaveNodeVhd', copyindex(),'.vhd')]"
>>>>>>> c4e58160
            },
            "caching": "ReadWrite",
            "createOption": "FromImage"
          }
        },
        "networkProfile": {
          "networkInterfaces": [
            {
              "id": "[resourceId('Microsoft.Network/networkInterfaces',concat('slavePrivateNic', copyindex()))]"
            }
          ]
        }
      }
    },
    {
      "type": "Microsoft.Network/publicIPAddresses",
      "name": "[concat('masterPublicIP', copyindex())]",
      "copy": {
        "name": "ipLoop",
        "count": "[parameters('numberOfMasters')]"
      },
      "location": "[parameters('region')]",
      "apiVersion": "2015-06-15",
      "properties": {
        "publicIPAllocationMethod": "Dynamic",
        "dnsSettings": {
          "domainNameLabel": "[concat('master', copyindex(), '-', variables('uniqueName'))]"
        }
      }
    },
    {
      "apiVersion": "2015-06-15",
      "type": "Microsoft.Network/networkInterfaces",
      "name": "[concat('masterNodeNic', copyindex())]",
      "location": "[parameters('region')]",
      "copy": {
        "name": "masterNicLoop",
        "count": "[parameters('numberOfMasters')]"
      },
      "dependsOn": [
        "[concat('Microsoft.Network/virtualNetworks/', variables('virtualNetworkName'))]",
        "[concat('Microsoft.Network/publicIPAddresses/', 'masterPublicIP', copyindex())]",
        "[concat('Microsoft.Network/loadBalancers/', variables('internalMasterLoadBalancerName'))]",
        "[concat('Microsoft.Network/networkSecurityGroups/', variables('masterSecurityGroupName'))]"
      ],
      "properties": {
        "ipConfigurations": [
          {
            "name": "ipconfig1",
            "properties": {
              "privateIPAllocationMethod": "Dynamic",
              "publicIPAddress": {
                "id": "[resourceId('Microsoft.Network/publicIpAddresses', concat('masterPublicIP', copyindex()))]"
              },
              "subnet": {
                "id": "[variables('publicSubnetRef')]"
              },
              "loadBalancerBackendAddressPools": [
                {
                  "id": "[concat(variables('internalMasterLoadBalancerID'), '/backendAddressPools/BackendPool1')]"
                }
              ]
            }
          }
        ],
        "networkSecurityGroup": {
          "id": "[resourceId('Microsoft.Network/networkSecurityGroups', variables('masterSecurityGroupName'))]"
        }
      }
    },
    {
      "apiVersion": "2015-06-15",
      "type": "Microsoft.Compute/virtualMachines",
      "name": "[concat('master', copyindex())]",
      "location": "[parameters('region')]",
      "copy": {
        "name": "masterVmLoop",
        "count": "[parameters('numberOfMasters')]"
      },
      "dependsOn": [
        "[concat('Microsoft.Network/networkInterfaces/', 'masterNodeNic', copyindex())]",
        "[concat('Microsoft.Compute/availabilitySets/', 'masters')]",
        "[concat('Microsoft.Storage/storageAccounts/', variables('storageAccountName'))]"
      ],
      "properties": {
        "availabilitySet": {
          "id": "[resourceId('Microsoft.Compute/availabilitySets', 'masters')]"
        },
        "hardwareProfile": {
          "vmSize": "[variables('vmSize')]"
        },
        "osProfile": {
          "computername": "[concat('master', copyIndex())]",
          "adminUsername": "[variables('adminUsername')]",
          "customData": {{ master_cloud_config }},
          "linuxConfiguration": {
            "disablePasswordAuthentication": "true",
            "ssh": {
              "publicKeys": [
                {
                  "path": "[variables('sshKeyPath')]",
                  "keyData": "[parameters('sshKeyData')]"
                }
              ]
            }
          }
        },
        "storageProfile": {
          "imageReference": {
            "publisher": "CoreOS",
            "offer": "CoreOS",
            "sku": "stable",
            "version": "[variables('coreosVersion')]"
          },
          "osDisk": {
            "name": "[concat('masterNodeVhd', copyindex())]",
            "vhd": {
              "uri": "[concat('http://',variables('storageAccountName'),'.blob.core.windows.net/vhds/','masterNodeVhd', copyindex(),'.vhd')]"
            },
            "caching": "ReadWrite",
            "createOption": "FromImage"
          }
        },
        "networkProfile": {
          "networkInterfaces": [
            {
              "id": "[resourceId('Microsoft.Network/networkInterfaces',concat('masterNodeNic', copyindex()))]"
            }
          ]
        }
      }
    },
    {
      "apiVersion": "2015-06-15",
      "type": "Microsoft.Network/loadBalancers",
      "name": "[variables('internalMasterLoadBalancerName')]",
      "location": "[parameters('region')]",
      "dependsOn": [
        "[variables('vnetID')]"
      ],
      "properties": {
        "frontendIpConfigurations": [
          {
            "properties": {
              "subnet": {
                "Id": "[variables('publicSubnetRef')]"
              },
              "privateIPAllocationMethod": "Dynamic"
            },
            "name": "LoadBalancerFrontend"
          }
        ],
        "backendAddressPools": [
          {
            "name": "BackendPool1"
          }
        ],
        "loadBalancingRules": [
          {
            "properties": {
              "frontendIPConfiguration": {
                "Id": "[concat(resourceId('Microsoft.Network/loadBalancers', variables('internalMasterLoadBalancerName')), '/frontendIpConfigurations/LoadBalancerFrontend')]"
              },
              "backendAddressPool": {
                "Id": "[concat(resourceId('Microsoft.Network/loadBalancers', variables('internalMasterLoadBalancerName')), '/backendAddressPools/BackendPool1')]"
              },
              "probe": {
                "Id": "[concat(resourceId('Microsoft.Network/loadBalancers', variables('internalMasterLoadBalancerName')), '/probes/exhibitor')]"
              },
              "protocol": "Tcp",
              "frontendPort": 8181,
              "backendPort": 8181,
              "idleTimeoutInMinutes": 15
            },
            "Name": "exhibitor"
          }
        ],
        "probes": [
          {
            "properties": {
              "protocol": "Tcp",
              "port": 8181,
              "intervalInSeconds": 15,
              "numberOfProbes": 2
            },
            "name": "exhibitor"
          }
        ]
      }
    }
  ],
  "outputs": {
    "masterFQDN0": {
      "value": "[reference('masterPublicIP0').dnsSettings.fqdn]",
      "type": "string"
    },
    "slavePublicFQDN0": {
      "value": "[reference('slavePublicIP0').dnsSettings.fqdn]",
      "type": "string"
    }
  }
}<|MERGE_RESOLUTION|>--- conflicted
+++ resolved
@@ -51,21 +51,20 @@
       "defaultValue": 5,
       "allowedValues": [ 1, 2, 3, 4, 5, 6, 7, 8, 9, 10, 11, 12, 13, 14, 15, 16, 17, 18, 19, 20, 21, 22, 23, 24, 25, 26, 27, 28, 29, 30, 31, 32, 33, 34, 35, 36, 37, 38, 39, 40 ]
     },
-<<<<<<< HEAD
     "numberOfPublicSlaves": {
       "type": "int",
       "metadata": {
         "Description": "Number of Public Slave nodes"
       },
       "defaultValue": 1,
-=======
+      "allowedValues": [ 1, 2, 3, 4, 5, 6, 7, 8, 9, 10, 11, 12, 13, 14, 15, 16, 17, 18, 19, 20, 21, 22, 23, 24, 25, 26, 27, 28, 29, 30, 31, 32, 33, 34, 35, 36, 37, 38, 39, 40 ]
+    },
     "vmsPerStorageAccount": {
       "type": "int",
       "metadata": {
         "Description": "Number of VMs per Storage Account"
       },
       "defaultValue": 10,
->>>>>>> c4e58160
       "allowedValues": [ 1, 2, 3, 4, 5, 6, 7, 8, 9, 10, 11, 12, 13, 14, 15, 16, 17, 18, 19, 20, 21, 22, 23, 24, 25, 26, 27, 28, 29, 30, 31, 32, 33, 34, 35, 36, 37, 38, 39, 40 ]
     }
   },
@@ -343,13 +342,8 @@
         "count": "[parameters('numberOfPublicSlaves')]"
       },
       "dependsOn": [
-<<<<<<< HEAD
         "[concat('Microsoft.Network/networkInterfaces/', 'slavePublicNic', copyindex())]",
         "[concat('Microsoft.Storage/storageAccounts/', variables('storageAccountName'))]"
-=======
-        "[concat('Microsoft.Network/networkInterfaces/', 'slaveNodeNic', copyindex())]",
-        "[concat('Microsoft.Storage/storageAccounts/',variables('storageAccountPrefix')[div(copyIndex(),variables('storageAccountPrefixCount'))],variables('uniqueName'),variables('storageAccountPrefix')[mod(copyIndex(),variables('storageAccountsCount'))])]"
->>>>>>> c4e58160
       ],
       "properties": {
         "hardwareProfile": {
@@ -398,12 +392,12 @@
     },
     {
       "apiVersion": "2015-06-15",
-      "type": "microsoft.network/networkinterfaces",
+      "type": "microsoft.network/networkInterfaces",
       "name": "[concat('slaveprivatenic', copyindex())]",
       "location": "[parameters('region')]",
       "copy": {
         "name": "slaveprivatenicloop",
-        "count": "[parameters('numberofprivateslaves')]"
+        "count": "[parameters('numberOfPrivateSlaves')]"
       },
       "dependson": [
         "[concat('microsoft.network/virtualNetworks/', variables('virtualnetworkname'))]",
@@ -428,16 +422,16 @@
     },
     {
       "apiversion": "2015-06-15",
-      "type": "microsoft.compute/virtualmachines",
+      "type": "Microsoft.Compute/virtualMachines",
       "name": "[concat('slavePrivate', copyindex())]",
       "location": "[parameters('region')]",
       "copy": {
-        "name": "slaveprivatevmloop",
+        "name": "slavePrivateVMLoop",
         "count": "[parameters('numberofprivateslaves')]"
       },
       "dependson": [
         "[concat('microsoft.network/networkInterfaces/', 'slavePrivateNic', copyindex())]",
-        "[concat('Microsoft.Storage/storageAccounts/', variables('storageAccountName'))]"
+        "[concat('Microsoft.Storage/storageAccounts/',variables('storageAccountPrefix')[div(copyIndex(),variables('storageAccountPrefixCount'))],variables('uniqueName'),variables('storageAccountPrefix')[mod(copyIndex(),variables('storageAccountsCount'))])]"
       ],
       "properties": {
         "hardwareProfile": {
@@ -469,11 +463,7 @@
           "osDisk": {
             "name": "[concat('slavePrivateVhd', copyindex())]",
             "vhd": {
-<<<<<<< HEAD
-              "uri": "[concat('http://',variables('storageAccountName'),'.blob.core.windows.net/vhds/','slavePrivateVhd', copyindex(),'.vhd')]"
-=======
-              "uri": "[concat('http://',variables('storageAccountPrefix')[div(copyIndex(),variables('storageAccountPrefixCount'))],variables('uniqueName'),variables('storageAccountPrefix')[mod(copyIndex(),variables('storageAccountsCount'))],'.blob.core.windows.net/vhds/','slaveNodeVhd', copyindex(),'.vhd')]"
->>>>>>> c4e58160
+              "uri": "[concat('http://',variables('storageAccountPrefix')[div(copyIndex(),variables('storageAccountPrefixCount'))],variables('uniqueName'),variables('storageAccountPrefix')[mod(copyIndex(),variables('storageAccountsCount'))],'.blob.core.windows.net/vhds/','slavePrivateVhd', copyindex(),'.vhd')]"
             },
             "caching": "ReadWrite",
             "createOption": "FromImage"

--- conflicted
+++ resolved
@@ -1,10 +1,5 @@
-<<<<<<< HEAD
-=======
-#from dcos_installer.ssh.execute import DCOSRemoteCmd
 from ssh.remote_cmd import RemoteCmd
->>>>>>> 4069d67b
 from dcos_installer.log import DCOSLog
-from dcos_installer.ssh.execute import DCOSRemoteCmd
 
 log = DCOSLog(__name__).log
 
@@ -17,13 +12,8 @@
     ssh_user = open(options.ssh_user_path, 'r').read().lstrip().rstrip()
 
     # Get a remote cmd object and set it up to execute the preflight script
-<<<<<<< HEAD
-    preflight = DCOSRemoteCmd()
-    preflight.ssh_user = ssh_user
-=======
     preflight = RemoteCmd()
     preflight.ssh_user = ssh_user 
->>>>>>> 4069d67b
     preflight.ssh_key_path = options.ssh_key_path
     preflight.inventory_path = options.hosts_yaml_path
     preflight.log_directory = options.log_directory
@@ -33,20 +23,11 @@
     errors = preflight.validate()
 
     # If we got errors, show them; if not, execute preflight
-<<<<<<< HEAD
-    if not no_errors:
-        log.error("Could not execute preflight, errors encountered during validation.")
-        for key, value in no_errors.items():
-            log.error("%s: %s", key, value)
-        return no_errors
-=======
     if len(errors) > 0:
         log.error("Could not execute preflight, errors encountered during validation.")
         for key, value in errors.items():
             log.error("%s: %s", key, value)
         return errors 
-
->>>>>>> 4069d67b
     else:
         preflight.execute()
         return False
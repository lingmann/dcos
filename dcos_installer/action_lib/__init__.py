--- conflicted
+++ resolved
@@ -49,14 +49,11 @@
 
     result = yield from pf.run_commands_chain_async(preflight_chain, block=block, state_json_dir=state_json_dir)
 
-<<<<<<< HEAD
-=======
     # Do the cleanup
     cleanup_chain = ssh.utils.CommandChain('cleanup')
     add_post_action(cleanup_chain)
     yield from pf.run_commands_chain_async(cleanup_chain, block=block)
 
->>>>>>> d403d248
     return result
 
 

*.pyc
__pycache__/
*.py[cdo]
*.egg*
<<<<<<< HEAD
=======
.cache
>>>>>>> 1dc07aa3
.DS_Store
node_modules
ui/dist<|MERGE_RESOLUTION|>--- conflicted
+++ resolved
@@ -2,10 +2,7 @@
 __pycache__/
 *.py[cdo]
 *.egg*
-<<<<<<< HEAD
-=======
 .cache
->>>>>>> 1dc07aa3
 .DS_Store
 node_modules
 ui/dist
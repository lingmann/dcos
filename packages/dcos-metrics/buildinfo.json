{
  "requires": ["mesos", "boost-libs", "avro-cpp"],
  "single_source" : {
    "kind": "git",
    "git": "https://github.com/dcos/dcos-metrics.git",
<<<<<<< HEAD
    "ref": "62702c3396deb5b47f4492a5a39d9dfb6f95ab0b",
    "ref_origin": "master"
=======
    "ref": "a01acda5647c3108cff62851bc694d26d1a503d5",
    "ref_origin": "1.9.1"
>>>>>>> 2e8e5b05
  },
  "username": "dcos_metrics"
}<|MERGE_RESOLUTION|>--- conflicted
+++ resolved
@@ -3,13 +3,8 @@
   "single_source" : {
     "kind": "git",
     "git": "https://github.com/dcos/dcos-metrics.git",
-<<<<<<< HEAD
-    "ref": "62702c3396deb5b47f4492a5a39d9dfb6f95ab0b",
-    "ref_origin": "master"
-=======
     "ref": "a01acda5647c3108cff62851bc694d26d1a503d5",
     "ref_origin": "1.9.1"
->>>>>>> 2e8e5b05
   },
   "username": "dcos_metrics"
 }
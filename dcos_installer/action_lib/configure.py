import logging
import os
import subprocess
import sys

import gen
import pkgpanda
import providers.bash as bash
from dcos_installer.util import IP_DETECT_PATH, SERVE_DIR

log = logging.getLogger(__name__)


def do_configure(real_config):
    subprocess.check_output(['mkdir', '-p', SERVE_DIR])

    gen_out = do_onprem(
        bash,
        ['bash', 'centos', 'onprem'],
        real_config)

    # Get bootstrap from artifacts
    fetch_bootstrap(gen_out.arguments['bootstrap_id'])
    # Write some package metadata
    pkgpanda.write_json('/genconf/cluster_packages.json', gen_out.cluster_packages)


def do_onprem(provider_module, mixins, genconf_config):
    if 'BOOTSTRAP_ID' in os.environ:
        bootstrap_id = os.environ['BOOTSTRAP_ID']
    else:
        log.error("BOOTSTRAP_ID must be set in environment to run.")
        return

    arguments = {
        'ip_detect_filename': IP_DETECT_PATH,
        'bootstrap_id': bootstrap_id,
        'provider': 'onprem'}

    # Make sure there are no overlaps between arguments and genconf_config.
    # TODO(cmaloney): Switch to a better dictionary diff here which will
    # show all the errors at once.
    for k in genconf_config.keys():
        if k in arguments.keys():
            log.error("User config contains option `{}` already ".format(k) +
                      "provided by caller of gen.generate()")
            return

    # update arguments with the genconf_config
    arguments.update(genconf_config)
    #try:
    gen_out = gen.generate(
        arguments=arguments,
        mixins=mixins
        )
    #except gen.ValidationError as ex:
    #    for key, error in ex.errors:
    #        if key == '':
    #            log.error("Error: %s", error)
    #        else:
    #            log.error("Error in configration key %s: %s", key, error)
    #    return

    provider_module.generate(gen_out, '/genconf/serve')
    return gen_out


def fetch_bootstrap(bootstrap_id):
    bootstrap_filename = "{}.bootstrap.tar.xz".format(bootstrap_id)
    save_path = "/genconf/serve/bootstrap/{}".format(bootstrap_filename)
    def cleanup_and_exit():
        if os.path.exists(save_path):
            try:
                os.remove(save_path)
            except OSError as ex:
                log.error(ex.strerror)
        sys.exit(1)

    if os.path.exists(save_path):
        return

    # Check if there is an in-container copy of the bootstrap tarball, and
    # if so copy it across
    local_cache_filename = "/artifacts/" + bootstrap_filename
<<<<<<< HEAD
    if not os.path.exists(local_cache_filename):
        log.error("""
genconf/serve/bootstrap/{} not found, please make sure the correct BOOTSTRAP_ID is set in the environment.
""".format(bootstrap_filename))
        log.warning(local_cache_filename)
        raise FileNotFoundError

    log.info("Copying bootstrap out of cache")
=======
    assert os.path.exists(local_cache_filename)
    log.warning('Copying {} into genconf/serve/bootstrap/'.format(bootstrap_filename))
>>>>>>> 8b50423e
    try:
        subprocess.check_output(['mkdir', '-p', '/genconf/serve/bootstrap/'])
        subprocess.check_output(['cp', local_cache_filename, save_path])
    except (KeyboardInterrupt, subprocess.CalledProcessError) as ex:
        log.error("Copy failed or interrupted %s", ex.cmd)
        log.error("Failed commandoutput: %s", ex.output)
        cleanup_and_exit()<|MERGE_RESOLUTION|>--- conflicted
+++ resolved
@@ -82,7 +82,6 @@
     # Check if there is an in-container copy of the bootstrap tarball, and
     # if so copy it across
     local_cache_filename = "/artifacts/" + bootstrap_filename
-<<<<<<< HEAD
     if not os.path.exists(local_cache_filename):
         log.error("""
 genconf/serve/bootstrap/{} not found, please make sure the correct BOOTSTRAP_ID is set in the environment.
@@ -91,10 +90,6 @@
         raise FileNotFoundError
 
     log.info("Copying bootstrap out of cache")
-=======
-    assert os.path.exists(local_cache_filename)
-    log.warning('Copying {} into genconf/serve/bootstrap/'.format(bootstrap_filename))
->>>>>>> 8b50423e
     try:
         subprocess.check_output(['mkdir', '-p', '/genconf/serve/bootstrap/'])
         subprocess.check_output(['cp', local_cache_filename, save_path])

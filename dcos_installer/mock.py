import logging

<<<<<<< HEAD
from dcos_installer.config import DCOSConfig
=======
import yaml
from installer.config import DCOSConfig
>>>>>>> 77efc579

log = logging.getLogger(__name__)

mock_action_state = {
    "10.0.0.1": {
        "role": "master",
        "state": "not_running",
        "cmd": "",
        "returncode": -1,
        "stderr": [""],
        "stdout": [""]
    },
    "10.0.0.2": {
        "role": "slave",
        "state": "running",
        "cmd": "",
        "returncode": -1,
        "stderr": [""],
        "stdout": [""]
    },
    "10.0.0.3": {
        "role": "slave",
        "state": "not_running",
        "cmd": "",
        "returncode": -1,
        "stderr": [""],
        "stdout": [""]
    },
    "10.0.0.4": {
        "role": "slave",
        "state": "success",
        "cmd": "",
        "returncode": -1,
        "stderr": [""],
        "stdout": [""]
    },
    "10.0.0.5": {
        "role": "slave",
        "state": "error",
        "cmd": "",
        "returncode": -1,
        "stderr": [""],
        "stdout": [""]
    }
}

mock_config_yaml = """
---
cluster_config:
  bootstrap_url: file:///opt/dcos_install_tmp
  cluster_name: 'Mesosphere: The Data Center Operating System'
  docker_remove_delay: 1hrs
  exhibitor_storage_backend: zookeeper
  exhibitor_zk_hosts: 127.0.0.1:2181
  exhibitor_zk_path: /exhibitor
  gc_delay: 2days
  ip_detect_path: /genconf/ip-detect
  master_discovery: static
  master_list: null
  num_masters: null
  resolvers:
  - 8.8.8.8
  - 8.8.4.4
  roles: slave_public
  weights: slave_public=1
ssh_config:
  log_directory: /genconf/logs
  ssh_key_path: /genconf/ssh_key
  ssh_port: 22
  ssh_user: foobar
  target_hosts:
  - null
"""


def get_config():
    yaml_data = yaml.load(mock_config_yaml)
    return yaml_data


def mock_success():
    return {'dcosUrl': 'http://foobar.com'}


def validate(new_data={}):
    """
    Take the new data from a post, add it to base defaults if overwritting them
    and validate the entire config, return messages.
    If the new_data is empty, return the pure defualts for the config. This is in
    place of having a known file system that we're writing to for config.yaml, in
    which case we'd pass the config_path option to DCOSConfig so it uses those
    instead of the defualts. For now, the mock version will return only defualts
    on GET and return the complete config with overrides on POST.
    """
    config = DCOSConfig(overrides=new_data)  # , config_path='/tmp/config.yaml')
    log.info("New Config:")
    print(yaml.dump(config, default_flow_style=False, explicit_start=True))
    messages = config.validate()
    # TODO write configuration back to disk, leaving out for now for test
    # write_config(unbind_configuration(config), 'config.yaml')
    return messages, config


def write_config(config, path):
    with open(path, 'w') as f:
        f.write(yaml.dump(config, default_flow_style=False, explicit_start=True))


def unbind_configuration(data):
    """
    Unbinds the methods and class variables from the DCOSConfig
    object and returns a simple dictionary.
    """
    dictionary = {}
    for k, v in data.items():
        dictionary[k] = v

    return dictionary<|MERGE_RESOLUTION|>--- conflicted
+++ resolved
@@ -1,11 +1,7 @@
 import logging
 
-<<<<<<< HEAD
+import yaml
 from dcos_installer.config import DCOSConfig
-=======
-import yaml
-from installer.config import DCOSConfig
->>>>>>> 77efc579
 
 log = logging.getLogger(__name__)
 

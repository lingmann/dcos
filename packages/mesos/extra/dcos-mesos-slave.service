[Unit]
<<<<<<< HEAD
Description=Mesos Slave: DCOS Mesos Slave Service

=======
Description=Mesos Agent: DCOS Mesos Agent Service
>>>>>>> 5c24c978
[Service]
Restart=always
StartLimitInterval=0
RestartSec=5
KillMode=control-group
Delegate=true
LimitNOFILE=infinity
EnvironmentFile=/opt/mesosphere/environment
EnvironmentFile=/opt/mesosphere/etc/mesos-slave-common
EnvironmentFile=/opt/mesosphere/etc/mesos-slave
EnvironmentFile=-/var/lib/dcos/mesos-slave-common
EnvironmentFile=/var/lib/dcos/mesos-resources
ExecStartPre=/bin/ping -c1 ready.spartan
ExecStartPre=/bin/ping -c1 leader.mesos
ExecStart=$PKG_PATH/bin/mesos-slave<|MERGE_RESOLUTION|>--- conflicted
+++ resolved
@@ -1,10 +1,6 @@
 [Unit]
-<<<<<<< HEAD
-Description=Mesos Slave: DCOS Mesos Slave Service
+Description=Mesos Agent: DCOS Mesos Agent Service
 
-=======
-Description=Mesos Agent: DCOS Mesos Agent Service
->>>>>>> 5c24c978
 [Service]
 Restart=always
 StartLimitInterval=0

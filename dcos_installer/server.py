import os
from glob import glob

import yaml
from dcos_installer.log import DCOSLog
<<<<<<< HEAD
from flask import Flask, redirect, render_template, request, url_for
=======
log = DCOSLog(__name__).log

# From dcos-image
import gen
#from providers import bash
>>>>>>> 4069d67b

log = DCOSLog(__name__).log

"""
Global Variables
"""
# Sane user config defaults
userconfig = {
    "num_masters": "3",
    "weights": "slave_public=1",
    "bootstrap_url": "localhost",
    "roles": "slave_public",
    "docker_remove_delay": "1hrs",
    "gc_delay": "2days",
}

hostsconfig = {}


def run(options):
    """
    Define some routes and execute the Flask server. Currently
    pinning the routes with v1.0 to allow for seamless upgrades
    in the future.
    """

    log.info("Executing Flask server...")
    # Define a new Flask object
    app = Flask(__name__)
    # Create our app URIs
    do_routes(app, options)
    # Define the Flask log level if we set it un CLI flags
    if options.log_level == 'debug':
        app.debug = True

    app.run(port=options.port)


def do_routes(app, options):
    """
    Organize all our routes into a single def so we can keep
    all our routes defined in one place.
    """
    version = '1.0'

    @app.route("/", methods=['GET'])
    def redirectslash():
        return redirect(url_for('mainpage'))

    @app.route("/installer/v{}/configurator/clear".format(version), methods=['POST'])
    def clear():
        clean_config(options.config_path)
        return redirect(redirect_url())

    @app.route("/installer/v{}/".format(version), methods=['GET'])
    def mainpage():
        """
        The mainpage handler
        """
        return render_template('main.html')

    # Configurator routes
    @app.route("/installer/v{}/configurator/".format(version), methods=['GET'])
    def configurator():
        """
        The top level configurator route. This route exposes the two options to go
        to the configurator wizard or to upload the ip script. This will probably
        be changed in the future.
        """
        config_level, config_message = validate(options.config_path)
        ip_detect_level, ip_detect_message = validate_path(options.ip_detect_path)
        return render_template(
            'configurator.html',
            config_level=config_level,
            config_message=config_message,
            ip_detect_message=ip_detect_message,
            ip_detect_level=ip_detect_level)

    @app.route("/installer/v{}/configurator/ip-detect/".format(version),  methods=['GET', 'POST'])
    def ip_detect():
        save_to_path = options.ip_detect_path
        if request.method == 'POST':
            save_file(
                request.form['ip_detect'],
                save_to_path)
            # TODO: basic ip-detect script validation

        validate_level, message = validate_path(save_to_path)

        return render_template(
            'ip_detect.html',
            validate_level=validate_level,
            validate_message=message)

    @app.route("/installer/v{}/configurator/config".format(version),  methods=['GET', 'POST'])
    def config():
        if request.method == 'POST':
            add_config(request, userconfig)
            dump_config(options.config_path, userconfig)
            return redirect(redirect_url())

        level, message = validate(options.config_path)
        return render_template(
            'config.html',
            isset=get_config(options.config_path),
            dependencies=get_dependencies(options.config_path),
            validate_level=level,
            validate_message=message)

    @app.route("/installer/v{}/configurator/generate".format(version), methods=['POST', 'GET'])
    def generate():
        from . import generate
        if request.method == 'POST':
            generate.now(options)
            return redirect(redirect_url())
        return redirect(redirect_url())

    # Preflight
    @app.route("/installer/v{}/preflight/".format(version),  methods=['GET', 'POST'])
    def preflight():
        """
        If the request is a POST, check for the preflight_check form key. If that key exists
        execute the preflight.check library. If it doesn't, save hosts.yaml config. If
        the method is a GET, serve the template.
        """
        if request.method == 'POST':
            """
            If request is a POST then we assume it's updating the hosts.yaml.
            """
            add_config(request, hostsconfig)
            dump_config(options.hosts_yaml_path, hostsconfig)
            # TODO: basic host validation??

        # Validate hosts file, ssh key file and ssh username file
        validate_hosts_level, hosts_message = validate_hosts(options.hosts_yaml_path)
        validate_ssh_level, validate_ssh_message = validate_path(options.ssh_key_path)
        validate_user_level, validate_user_message = validate_path(options.ssh_user_path)

        return render_template(
            'preflight.html',
            isset=get_config('{}/hosts.yaml'.format(options.install_directory)),
            validate_hosts_level=validate_hosts_level,
            validate_hosts_message=hosts_message,
            validate_ssh_level=validate_ssh_level,
            validate_ssh_message=validate_ssh_message,
            validate_user_level=validate_user_level,
            validate_user_message=validate_user_message)

    @app.route('/installer/v{}/preflight/check/'.format(version), methods=['GET', 'POST'])
    def preflight_check():
        """
        Execute the preflight checks and stream the SSH output back to the
        web interface.
        """
        if request.method == 'POST':
            log.debug("Kicking off preflight check...")
            from . import preflight
            preflight_validation = preflight.check(options)

            # preflight.check returns the errors from ssh.validate() or False if no
            # errors were returned. Later, we can use this data to drop into a page
            # reload instead of executing the preflight checks.
            if preflight_validation:
                return redirect(redirect_url())

        preflight_data = {}
        for preflight_log in glob('{}/*_preflight.log'.format(options.log_directory)):
            log_data = yaml.load(open(preflight_log, 'r+'))
            for k, v in log_data.items():
                preflight_data[k] = v

        return render_template(
            'preflight_check.html',
            preflight_data=preflight_data)

    @app.route('/installer/v{}/preflight/ssh_key/'.format(version), methods=['POST'])
    def preflight_ssh_key():
        ssh_key_path = options.ssh_key_path
        ssh_user_path = options.ssh_user_path
        print((request.files))
        if 'ssh_user' in request.form:
            log.info("Adding SSH user %s", request.form['ssh_user'])
            save_file(
                request.form['ssh_user'],
                ssh_user_path)
        elif 'ssh_key' in request.files:
            log.info("Adding SSH key")
            save_file(
                request.files['ssh_key'],
                ssh_key_path)
        else:
            log.error("Unknown POST to /ssh_key route.")
            pass
        return redirect(redirect_url())

    # TODO Move hosts down here too

    # Deploy
    @app.route('/installer/v{}/deploy/'.format(version), methods=['POST', 'GET'])
    def deploy():
        if request.method == 'POST':
            return redirect(redirect_url())

        elif request.method == 'GET':
            return render_template('deploy.html')


def save_file(data, path):
    """
    Save the ip-detect script to the dcos-installer directory.
    """
    log.info("Saving script to %s", path)
    log.debug("Saving file data: %s", data)
    print((str(data)))
    with open(path, 'w') as f:
        f.write(str(data))


def add_config(data, global_data):
    """
    Updates the global userconfig{} map with the latest data from
    the web console.
    """
    log.info("Adding user config from form POST")
    log.debug("Received raw data: %s", data.form)
    for key in list(data.form.keys()):
        log.debug("%s: %s", key, data.form[key])
        # If the string is actually a list from the POST...
        if len(data.form[key].split(',')) > 1:
            global_data[key] = []
            for value in data.form[key].split(','):
                global_data[key].append(value.rstrip().lstrip())
        else:
            global_data[key] = data.form[key]


def dump_config(path, global_data):
    """
    Dumps our configuration to the config path specific in CLI flags. If the file
    already exists, add configuration to it from the userconfig presented to us
    in the web console. Otherwise, if the file does no exist, create it and write the
    config passed to us from the console.
    """
    if os.path.exists(path):
        log.debug("Configuration path exists, reading in and adding config %s", path)
        base_config = yaml.load(open(path, 'r'))
        try:
            for bk, bv in list(base_config.items()):
                log.debug("Adding configuration from yaml file %s: %s", bk, bv)
                # Overwrite the yaml config with the config from the console
                if bk not in global_data:
                    global_data[bk] = bv
            with open(path, 'w') as f:
                f.write(yaml.dump(global_data, default_flow_style=False, explicit_start=True))
        except:
            log.error("Cowardly refusing to write empty data")
            pass
    elif not os.path.exists(path):
        with open(path, 'w') as f:
            f.write(yaml.dump(global_data, default_flow_style=False, explicit_start=True))


def get_config(path):
    """
    Returns the config file as a dict.
    """
    if os.path.exists(path):
        log.debug("Reading in config file from %s", path)
        return yaml.load(open(path, 'r'))
    else:
        log.error("The configuration path does not exist %s", path)
        return {}


def clean_config(path):
    """
    Fuckitshiptit method that clears the configuration.
    """
    log.debug("Clearing config...")
    userconfig = {}
    with open(path, 'w') as f:
        f.write(yaml.dump(userconfig, default_flow_style=False, explicit_start=True))


def validate(path):
    config = get_config(path)
    missing_deps = []
    if config != {}:
        dependencies = get_dependencies(path)
        log.debug("Validating configruation file %s...", path)
        for dk, dv in list(dependencies.items()):
            log.debug("Checking coniguration for %s", dk)
            for required_value in dv:
                log.debug("Ensuring dependency %s exists in config", required_value)
                # Ensure the key for the dependency exists
                if required_value not in config:
                    log.warning("Unfound value for %s: %s", path, required_value)
                    missing_deps.append(required_value)
                    continue
                    # return "danger", 'Configuation for {} is not set.'.format(required_value)

                # Make sure not keys have nil / blank values
                elif required_value in config:
                    if not len(config[required_value]) > 0:
                        log.warning("Value found is not set for key %s", required_value)
                        missing_deps.append(required_value)
                        # return "danger", 'Configuration for {} is not set.'.format(required_value)
                        continue
                # I hate not having switch statements...
                # Fall through to continue on values found and not being nil
                else:
                    continue

        if len(missing_deps) > 0:
            log.warning("Configuration for %s not found.", missing_deps)
            return 'danger', 'Missing configuration parameters: {}'.format(missing_deps)
        else:
            log.info("Configuration looks good!")
            return "success", "Configuration looks good!"
    else:
        log.warning("Configuration file is empty")
        return "warning", "Configuration file appears empty."


def validate_path(path):
    """
    Validate the ip-detect script exists and report back.
    """
    if os.path.exists(path):
        return "success", 'File exists {}'.format(path)
    else:
        return "danger", 'File does not exist {}'.format(path)


def validate_key_exists(path, key):
    """
    Validate that a key has a value in a config file.
    """
    log.debug("Testing %s", key)
    test_me = get_config(path)
    try:
        if test_me[key] and test_me[key] != '':
            log.debug("%s exists in %s", key, path)
            return "success", '{} exists in {}'.format(key, path)
        elif test_me[key] == '':
            log.debug("%s exists but is empty", key)
            return "warning", '{} existt but is empty'.format(key)
    except:
        log.debug("%s not found in %s", key, path)
        return "danger", '{} not found in {}'.format(key, path)


def validate_hosts(path):
    """
    Validate that the host file exists and the keys are available.
    """
    if validate_path(path) == 'danger':
        return 'danger', 'hosts.yaml does not exist: {}'.format(path)
<<<<<<< HEAD
    for key in ['master', 'slave_public', 'slave_private']:
=======

    
    for key in ['ssh_user', 'ssh_key_path', 'master', 'slave_public', 'slave_private']:    
>>>>>>> 4069d67b
        validation, message = validate_key_exists(path, key)
        # Catch dangers first
        if validation == 'danger':
            return validation, message
        # Catch warnings last
        if validation == 'warning':
            return validation, message
        else:
            return validation, 'hosts.yaml looks good!'


def redirect_url(default='mainpage'):
    return request.args.get('next') or \
        request.referrer or \
        url_for(default)


def get_dependencies(config_path):
    """
    Defines our redirect logic. In the case of the installer,
    we have several parameters that require other paramters in the tree.
    This method ensures the user gets redirected to the proper URI based
    on their initial top-level input to the installer.
    """
    config = get_config(config_path)

    dep_tree = {
        "master_discovery": {
            "static":  ["master_list"],
            "keepalived": ["keepalived_router_id",
                           "keepalived_interface",
                           "keepalived_pass",
                           "keepalived_virtual_ipaddress"],
            "cloud_dynamic": ["num_masters"],
        },
        "exhibitor_storage_backend": {
            "zookeeper": ["exhibitor_zk_hosts", "exhibitor_zk_path"],
            "shared_filesystem": ["exhibitor_fs_config_dir"],
            "aws_s3": ["aws_access_key_id",
                       "aws_secret_access_key",
                       "aws_region",
                       "s3_bucket",
                       "s3_prefix"],
        },
        "base": {
            "master_discovery": "",
            "exhibitor_storage_backend": "",
            "cluster_name": "",
            "resolvers": "",
            "weights": "",
            "bootstrap_url": "",
            "roles": "",
            "docker_remove_delay": "",
            "gc_delay": ""
        },
    }
    # The final return dict
    return_deps = {}
    # Get the master discovery deps
    if config.get('master_discovery'):
        try:
            return_deps['master_discovery'] = dep_tree['master_discovery'][config['master_discovery']]
        except:
            log.error("The specified configuration value is not valid, %s", config['master_discovery'])
    # Get exhibitor storage deps
    esb = 'exhibitor_storage_backend'
    if config.get(esb):
        try:
            return_deps[esb] = dep_tree[esb][config[esb]]
        except:
            log.error("The specified configuration value is not valid, %s", config[esb])

    return_deps['base'] = dep_tree['base']
    return return_deps<|MERGE_RESOLUTION|>--- conflicted
+++ resolved
@@ -3,15 +3,7 @@
 
 import yaml
 from dcos_installer.log import DCOSLog
-<<<<<<< HEAD
 from flask import Flask, redirect, render_template, request, url_for
-=======
-log = DCOSLog(__name__).log
-
-# From dcos-image
-import gen
-#from providers import bash
->>>>>>> 4069d67b
 
 log = DCOSLog(__name__).log
 
@@ -370,13 +362,7 @@
     """
     if validate_path(path) == 'danger':
         return 'danger', 'hosts.yaml does not exist: {}'.format(path)
-<<<<<<< HEAD
-    for key in ['master', 'slave_public', 'slave_private']:
-=======
-
-    
     for key in ['ssh_user', 'ssh_key_path', 'master', 'slave_public', 'slave_private']:    
->>>>>>> 4069d67b
         validation, message = validate_key_exists(path, key)
         # Catch dangers first
         if validation == 'danger':

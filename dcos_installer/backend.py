"""
Glue code for logic around calling associated backend
libraries to support the dcos installer.
"""
import logging
import os
from passlib.hash import sha512_crypt

from dcos_installer.action_lib import configure
from dcos_installer.config import DCOSConfig
from dcos_installer.util import CONFIG_PATH, STATE_DIR

log = logging.getLogger()


def do_configure():
    config = DCOSConfig()
    config.config_path = CONFIG_PATH
    config.update()
    messages = config.validate()
    if len(messages['errors']) > 0:
        log.error('Please fix validation errors before generating configuration. Try --validate-config.')
    else:
        gen_config = config.make_gen_config()
        configure.do_configure(gen_config)


def hash_password(string):
    new_hash = sha512_crypt.encrypt(string)
    log.warning('Hashed password for \'password\' key:\n{}'.format(new_hash))
    return new_hash


def create_config_from_post(post_data={}, config_path=CONFIG_PATH):
    """
    Take POST data and form it into the dual dictionary we need
    to pass it as overrides to DCOSConfig object.
    """
    log.info("Creating new DCOSConfig object from POST data.")
    # Check for password in post_data, and if it exists hash it right away
    if 'superuser_password' in post_data:
        hashed = hash_password(post_data['superuser_password'])
        post_data['superuser_password'] = hashed

    # Get a blank config file object
    val_config_obj = DCOSConfig()
    # If the config file does not exist, write it.
    if not os.path.exists(config_path):
        log.warning('{} not found, writing default configuration.'.format(config_path))
        val_config_obj.config_path = config_path
        val_config_obj.write()

    # Add overrides from POST to config
    val_config_obj.overrides = post_data
    val_config_obj.config_path = CONFIG_PATH

    val_config_obj.update()
    messages = val_config_obj.validate()

    log.warning("Updated config to be validated:")
    val_config_obj.print_to_screen()

    # Return only keys sent in POST, do not write if validation
    # of config fails.
    validation_err = False

    # Create a dictionary of validation that only includes
    # the messages from keys POSTed for validation.
    post_data_validation = {param: messages['errors'][param] for param in messages['errors'] if param in post_data}

    # If validation is successful, write the data to disk, otherwise, if
    # they keys POSTed failed, do not write to disk.
    if len(post_data_validation) > 0:
        log.warning("POSTed configuration has errors, not writing to disk.")
        for key, value in post_data_validation.items():
            log.error('{}: {}'.format(key, value))
        validation_err = True

    else:
        log.info("Success! POSTed configuration looks good, writing to disk.")
        val_config_obj.config_path = config_path
        val_config_obj.write()

    return validation_err, post_data_validation


def do_validate_config(config_path=CONFIG_PATH):
    config = DCOSConfig()
    config.config_path = CONFIG_PATH
    config.update()
    messages = config.validate()
    print(messages)
    return messages


def get_config(config_path=CONFIG_PATH):
    return DCOSConfig(config_path=config_path).get_config()


def return_configure_status(config_path=CONFIG_PATH):
    """
    Read configuration from disk and return validation messages.
    """
    messages = DCOSConfig(config_path=config_path).validate()
    return messages


def determine_config_type(config_path=CONFIG_PATH):
    """
    Return the configuration type to HTTP endpoint. Possible types are
    minimal and advanced. Messages are blank for minimal and detailed
    in the case of advanced so we can warn users they need to remove the
    current advanced config before moving on.
    """
    config = get_config(config_path=config_path)
    ctype = 'minimal'
    message = ''
    adv_found = {}
    advanced_cluster_config = {
        "bootstrap_url": 'file:///opt/dcos_install_tmp',
        "docker_remove_delay": None,
        "exhibitor_storage_backend": 'zookeeper',
        "gc_delay": None,
        "master_discovery": 'static',
        "roles": None,
        "weights": None
    }
    for key, value in advanced_cluster_config.items():
        # If the key is present in the config but we don't care what
        # the default is, add it to the advanced found hash.
        if value is None and key in config:
            adv_found[key] = config[key]

        # If the key is present in the config and we do care what the
        # value is set to, and the value present in the config is not
        # what we want it to be, add it to adv config hash.
        if value is not None and key in config and value != config[key]:
            log.error('Advanced configuration found in config.yaml: {}: value'.format(key, value))
            adv_found[key] = config[key]

    if len(adv_found) > 0:
        message = """Advanced configuration detected in genconf/config.yaml ({}).
 Please backup or remove genconf/config.yaml to use the UI installer.""".format(adv_found)
        ctype = 'advanced'

    return {
        'message': message,
        'type': ctype
    }


def success(config_path=CONFIG_PATH):
    """
    Return the success URL, master and agent counts.
    """
    data = get_config(config_path=config_path)
    # The config file will have None by default, but just in
    # case we're setting it here to default.
    master_ips = data.get('master_list', None)
    agent_ips = data.get('agent_list', None)
    url = 'http://{}'.format(master_ips[0])
    master_count = 0
    agent_count = 0

    if master_ips[0] is not None:
        master_count = len(data['master_list'])

    if agent_ips[0] is not None:
        agent_count = len(data['agent_list'])

    return_success = {
        'success': url,
        'master_count': master_count,
        'agent_count': agent_count
    }

    return return_success


def make_default_directories():
    """
    So users do not have to set the directories in the config.yaml,
    we build them using sane defaults here first.
    """
<<<<<<< HEAD
    config = get_config()
    state_dir = STATE_DIR
    if not os.path.exists(state_dir):
        os.makedirs(state_dir)
=======
    make_these_first = ['/genconf/state']
    for d in make_these_first:
        if not os.path.exists(d):
            os.makedirs(d)
>>>>>>> c5377038
<|MERGE_RESOLUTION|>--- conflicted
+++ resolved
@@ -182,14 +182,6 @@
     So users do not have to set the directories in the config.yaml,
     we build them using sane defaults here first.
     """
-<<<<<<< HEAD
-    config = get_config()
     state_dir = STATE_DIR
     if not os.path.exists(state_dir):
-        os.makedirs(state_dir)
-=======
-    make_these_first = ['/genconf/state']
-    for d in make_these_first:
-        if not os.path.exists(d):
-            os.makedirs(d)
->>>>>>> c5377038
+        os.makedirs(state_dir)
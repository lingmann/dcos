--- conflicted
+++ resolved
@@ -177,22 +177,13 @@
 
 def test_pkgpanda_api(dcos_api_session):
 
-<<<<<<< HEAD
     def get_and_validate_package_ids(path, node):
-        r = cluster.get(path, node=node)
-=======
-    def get_and_validate_package_ids(node, path):
-        r = dcos_api_session.get(node=node, path=path)
->>>>>>> 7efbedc0
+        r = dcos_api_session.get(path, node=node)
         assert r.status_code == 200
         package_ids = r.json()
         assert isinstance(package_ids, list)
         for package_id in package_ids:
-<<<<<<< HEAD
-            r = cluster.get(path + package_id, node=node)
-=======
-            r = dcos_api_session.get(node=node, path=path + package_id)
->>>>>>> 7efbedc0
+            r = dcos_api_session.get(path + package_id, node=node)
             assert r.status_code == 200
             name, version = package_id.split('--')
             assert r.json() == {'id': package_id, 'name': name, 'version': version}
@@ -215,15 +206,9 @@
             else:
                 assert package == buildinfo_package
 
-<<<<<<< HEAD
-    for node in cluster.masters + cluster.all_slaves:
+    for node in dcos_api_session.masters + dcos_api_session.all_slaves:
         package_ids = get_and_validate_package_ids('pkgpanda/repository/', node)
         active_package_ids = get_and_validate_package_ids('pkgpanda/active/', node)
-=======
-    for node in dcos_api_session.masters + dcos_api_session.all_slaves:
-        package_ids = get_and_validate_package_ids(node, '/pkgpanda/repository/')
-        active_package_ids = get_and_validate_package_ids(node, '/pkgpanda/active/')
->>>>>>> 7efbedc0
 
         assert set(active_package_ids) <= set(package_ids)
         assert_packages_match_active_buildinfo(active_package_ids)
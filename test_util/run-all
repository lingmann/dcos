#!/bin/bash
set -euo pipefail
set -x
WORKDIR=$(pwd)
SKIPME='false'

cleanup_vagrant_leftovers() {
  echo "Cleaning up Vagrant leftovers (if any)"
  set +e
  # TODO(cmaloney): Move to killing in virtualbox dirrectly? (rm -rf "~/VirtualBox VMs")
  vagrant destroy -f

  set +e
  for box in $( vboxmanage list vms | grep .dcos | cut -d '{' -f 2 | tr -d '}' ); do
    vboxmanage controlvm "$box" poweroff
    vboxmanage unregistervm "$box" --delete;
  done
  set -e

  vagrant global-status --prune
  set -e
}

echo "Fetching dcos-vagrant"

# Get the dcos-vagrant
# TODO(cmaloney): Have TeamCity do this for us.
# If it already exists, fetch, otherwise clone
if [ ! -d dcos-vagrant ]; then
  git clone https://github.com/dcos/dcos-vagrant
else
  git -C dcos-vagrant fetch origin -t +refs/heads/*:refs/remotes/origin/*
fi

# Pin to just the right dcos-vagrant commit
git -C dcos-vagrant checkout -qf 7b0b56bde93b8f2b65bb9ec50cd8a0ca932033b2

cp ../dcos_generate_config.sh dcos-vagrant/dcos_generate_config.sh

cd dcos-vagrant

# Make sure we're running inside the test directory which contains the Vagrantfile
if [ ! -f Vagrantfile ]
then
  echo "Expected a Vagrantfile inside the dcos-vagrant repo"
  exit 1
fi

# Flag used so TeamCity can tell if the build passed or failed. On failure,
# TeamCity will get logs from vagrant if possible then cleanup all artifacts.
rm -rf PASSED

export MASTER_IP=192.168.65.90
export DCOS_DNS_ADDRESS=http://$MASTER_IP
export MASTER_HOSTS=192.168.65.90,192.168.65.95,192.168.65.101

cp VagrantConfig.yaml.example VagrantConfig.yaml
export DCOS_INSTALL_METHOD="ssh_pull"
export DCOS_CONFIG_PATH="etc/3_master.yaml"
export DCOS_PRIVATE_REGISTRY="true"
cat <<EOF > "$DCOS_CONFIG_PATH"
---
cluster_name: test_cluster
bootstrap_url: http://boot.dcos
dns_search: mesos
exhibitor_storage_backend: zookeeper
exhibitor_zk_hosts: 192.168.65.50:2181
exhibitor_zk_path: /zk-shared
master_discovery: static
master_list:
  - 192.168.65.90
  - 192.168.65.95
  - 192.168.65.101
oauth_enabled: 'false'
EOF

cleanup_vagrant_leftovers

echo "Starting Vagrant VMs"

vagrant up m1 m2 m3 a1 a2 p1 boot

# CWD will be mounted as /vagrant, so write locally and trigger via vagrant ssh
cat <<EOF > test_wrapper.sh
#!/bin/bash
source /opt/mesosphere/environment.export
export DCOS_DNS_ADDRESS=$DCOS_DNS_ADDRESS
export MASTER_HOSTS=$MASTER_HOSTS
export PUBLIC_MASTER_HOSTS=$MASTER_HOSTS
export SLAVE_HOSTS=192.168.65.111,192.168.65.121
export PUBLIC_SLAVE_HOSTS=192.168.65.60
export TEAMCITY_VERSION="${TEAMCITY_VERSION:-}"
export DNS_SEARCH=true
export DCOS_AUTH_ENABLED=false
export DCOS_PROVIDER=onprem
cd /opt/mesosphere/active/dcos-integration-test
py.test -vv -s ${CI_FLAGS:-}
EOF
chmod +x test_wrapper.sh
echo "Running integration test"
set +e # So we can potentially capture the logs
<<<<<<< HEAD
# Sets env so pytest skips certain tests
docker run -e "TEST_ENV=vagrant" --net=host py.test
=======
vagrant ssh m1 -c /vagrant/test_wrapper.sh
>>>>>>> 744762a9
RET=$?

if [ $RET -ne 0 ]; then
  echo "TEST FAILED"
  echo "Attempting to gather logs"
  export LOG_REPLAY_LINES=${LOG_REPLAY_LINES:=20}
  for i in boot m1 m2 m3 a1 a2 p1; do
    if [ "$TEAMCITY_BUILD_ENV" == "true" ]; then
      echo "##teamcity[blockOpened name='$i']"
      vagrant ssh $i -c "'sudo journalctl -n $LOG_REPLAY_LINES'"
      echo "##teamcity[blockClosed name='$i']"
    else
      vagrant ssh $i -c "'sudo journalctl -n $LOG_REPLAY_LINES'"
    fi
  done
  exit 1
fi

echo "Cleaning up vagrant"
vagrant destroy -f
set -e

touch PASSED<|MERGE_RESOLUTION|>--- conflicted
+++ resolved
@@ -93,18 +93,14 @@
 export DNS_SEARCH=true
 export DCOS_AUTH_ENABLED=false
 export DCOS_PROVIDER=onprem
+export TEST_ENV=vagrant
 cd /opt/mesosphere/active/dcos-integration-test
 py.test -vv -s ${CI_FLAGS:-}
 EOF
 chmod +x test_wrapper.sh
 echo "Running integration test"
 set +e # So we can potentially capture the logs
-<<<<<<< HEAD
-# Sets env so pytest skips certain tests
-docker run -e "TEST_ENV=vagrant" --net=host py.test
-=======
 vagrant ssh m1 -c /vagrant/test_wrapper.sh
->>>>>>> 744762a9
 RET=$?
 
 if [ $RET -ne 0 ]; then
